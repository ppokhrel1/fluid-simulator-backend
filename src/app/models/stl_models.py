--- conflicted
+++ resolved
@@ -12,24 +12,7 @@
 class UploadedModel(Base):
     __tablename__ = "uploaded_models"
 
-<<<<<<< HEAD
-    # Match SQL: id UUID DEFAULT gen_random_uuid() PRIMARY KEY
-    id = Column(UUID(as_uuid=True), primary_key=True, index=True, default=uuid.uuid4)
-    #id = Column(Integer, primary_key=True, index=True)
-    # Use Text to map to TEXT
-    name = Column(Text, nullable=False)
-    file_name = Column(Text, nullable=False)
-    file_size = Column(Text, nullable=False)
-    file_type = Column(Text, nullable=False)
-    description = Column(Text, nullable=True)
-    web_link = Column(Text, nullable=True)
-    
-    # FIX: Change from Column(JSON) to Column(ARRAY(Text)) to match TEXT[]
-    # Match SQL: tags TEXT[] DEFAULT '{}'
-    tags = Column(ARRAY(Text), default=[]) 
-=======
     id = Column(Integer, primary_key=True, index=True, autoincrement=True)
->>>>>>> a38d9041
     
     name = Column(String(255), nullable=False)
     file_name = Column(String(255), nullable=False)
