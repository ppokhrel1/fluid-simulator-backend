--- conflicted
+++ resolved
@@ -6,28 +6,14 @@
 from sqlalchemy.dialects.postgresql import UUID
 from sqlalchemy.orm import Mapped, mapped_column, relationship
 from fastapi_users_db_sqlalchemy import SQLAlchemyBaseOAuthAccountTable
-<<<<<<< HEAD
-
-=======
 from sqlalchemy.orm import DeclarativeBase 
 from sqlalchemy.orm import declared_attr
 from dataclasses import dataclass, field
->>>>>>> a38d9041
 
 from ..core.db.database import Base
 
 from uuid6 import uuid7
 from datetime import UTC, datetime
-
-
-class OAuthAccount(SQLAlchemyBaseOAuthAccountTable[int], Base):
-    __tablename__ = "oauth_account"
-
-    id: Mapped[int] = mapped_column(Integer, primary_key=True, autoincrement=True)
-    user_id: Mapped[int] = mapped_column(ForeignKey("user.id", ondelete="cascade"), nullable=False)
-
-    user: Mapped["User"] = relationship("User", back_populates="oauth_accounts", lazy="joined")
-
 
 
 class OAuthAccount(SQLAlchemyBaseOAuthAccountTable[int], Base):
@@ -51,21 +37,6 @@
 
     oauth_accounts: Mapped[list["OAuthAccount"]] = relationship("OAuthAccount", back_populates="user")
     profile_image_url: Mapped[str] = mapped_column(String, default="https://profileimageurl.com")
-<<<<<<< HEAD
-    
-    uuid: Mapped[uuid_pkg.UUID] = mapped_column(UUID(as_uuid=True), default_factory=uuid7, unique=True)
-    created_at: Mapped[datetime] = mapped_column(DateTime(timezone=True), default_factory=lambda: datetime.now(UTC))
-    updated_at: Mapped[datetime | None] = mapped_column(DateTime(timezone=True), default=None)
-    deleted_at: Mapped[datetime | None] = mapped_column(DateTime(timezone=True), default=None)
-    
-
-    tier_id: Mapped[int | None] = mapped_column(ForeignKey("tier.id"), index=True, default=None, init=False)
-
-    
-    is_superuser: Mapped[bool] = mapped_column(default=False)  
-    is_deleted: Mapped[bool] = mapped_column(default=False, index=True)
-    
-=======
 
     # Use SQLAlchemy Python-side default= callable rather than dataclass default_factory
     uuid: Mapped[uuid_pkg.UUID] = mapped_column(UUID(as_uuid=True), default=uuid7, unique=True)
@@ -111,4 +82,3 @@
     def full_name(self) -> str:
         return self.name
 
->>>>>>> a38d9041
